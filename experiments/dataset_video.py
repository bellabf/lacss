--- conflicted
+++ resolved
@@ -54,14 +54,7 @@
 
         if segfn.exists():
             label = imageio.imread(segfn)
-<<<<<<< HEAD
-            if label.max() != len(data['centroids']):
-                pass
-                # warnings.warn(f"TRA label and SEG label mismatch")
-            else:
-=======
             if label.max() == len(data['centroids']):
->>>>>>> 036bcc92
                 locs = np.array([rp.centroid for rp in regionprops(label)]) + .5
                 bboxes = np.array([rp.bbox for rp in regionprops(label)])
                 masks = to_masks(label, bboxes, target_shape=SEG_SHAPE)
@@ -132,11 +125,7 @@
     return data
 
 
-<<<<<<< HEAD
 def video_data_gen(all_movies, n_refs, method=None, padto=256, fixed_length=None):
-=======
-def video_data_gen(all_movies, n_refs, method=None, padto=256, fixed_length=0):
->>>>>>> 036bcc92
     import random
     random.shuffle(all_movies)
 
@@ -144,7 +133,6 @@
     ref_frames = np.r_[-ref_frames[::-1], [0], ref_frames]
 
     for mov, rescale in all_movies:
-<<<<<<< HEAD
         if fixed_length is not None and fixed_length < len(mov):
             starting_frame = random.randint(0, len(mov) - fixed_length)
             end_frame = starting_frame + fixed_length
@@ -153,14 +141,6 @@
             end_frame = len(mov)
         for frm in range(starting_frame, end_frame):
             ref_range = frm + ref_frames
-=======
-        if fixed_length > 0:
-            start = max(0, len(mov)-fixed_length)
-        else:
-            start = 0
-        for frm in range(start, len(mov)):
-            ref_range = np.arange(frm - n_refs, frm + n_refs + 1)
->>>>>>> 036bcc92
             mask = (ref_range >= 0) & (ref_range < len(mov))
             ref_range = np.clip(ref_range, 0, len(mov)-1)
 
